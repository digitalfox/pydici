--- conflicted
+++ resolved
@@ -111,16 +111,10 @@
                 <li><a href="{% url 'expense:expenses_history' %}">{% trans "Expenses history" %}</a></li>
                 <li class="divider"></li>
                 <li class="dropdown-header">{% trans "Billing" %}</li>
-<<<<<<< HEAD
                 <li><a href="{% url 'billing:bill_review' %}">{% trans "Bills review" %}</a></li>
                 <li><a href="{% url 'billing:bill_payment_delay' %}">{% trans "Payment delay review" %}</a></li>
                 <li><a href="{% url 'core:risk_reporting' %}">{% trans "Risks synthesis" %}</a></li>
-=======
-                <li><a href="{% url 'billing.views.bill_review' %}">{% trans "Bills review" %}</a></li>
-                <li><a href="{% url 'billing.views.bill_payment_delay' %}">{% trans "Payment delay review" %}</a></li>
-                <li><a href="{% url 'core.views.riskReporting' %}">{% trans "Risks synthesis" %}</a></li>
-                <li><a href="{% url 'leads.views.leads_to_bill' %}">{% trans "Leads still to be billed" %}</a></li>
->>>>>>> 00b83c70
+                <li><a href="{% url 'leads:leads_to_bill' %}">{% trans "Leads still to be billed" %}</a></li>
                 <li class="divider"></li>
                 <li class="dropdown-header">{% trans "Extractions" %}</li>
                 <li><a href="{% url 'leads:csv_export' target='active' %}">{% trans "Active leads (csv)" %}</a></li>
