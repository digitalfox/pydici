--- conflicted
+++ resolved
@@ -194,14 +194,10 @@
     model_and_vectorizer = cache.get(STATE_MODEL_CACHE_KEY)
     if relearn or model_and_vectorizer is None:
         learn_leads = Lead.objects.filter(state__in=STATES.keys())
-<<<<<<< HEAD
         if learn_leads.count() < 5:
             # Cannot learn anything with so few data
             return
-        learn_features, learn_targets = extract_leads(learn_leads)
-=======
         learn_features, learn_targets = extract_leads_state(learn_leads)
->>>>>>> 0f3161a4
         vectorizer = DictVectorizer()
         vectorizer.fit(learn_features)
         model = learn_state(vectorizer.transform(learn_features), processTarget(learn_targets))
