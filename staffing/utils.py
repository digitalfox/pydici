--- conflicted
+++ resolved
@@ -245,7 +245,7 @@
 
             month = nextMonth(month)
 
-<<<<<<< HEAD
+
 def timesheet_report_data(mission, start=None, end=None, padding=False):
     """Prepare data for timesheet report from start to end.
     Padding align total in the same column"""
@@ -298,7 +298,7 @@
                 data.append(row)
 
     return data
-=======
+
 
 def create_next_year_std_missions(current, target, dryrun=True):
     """Create default set of mission for next year based on current holidays and nonprod missions
@@ -316,5 +316,4 @@
                               probability_auto = False)
         print("Creating new mission %s" % new_mission)
         if not dryrun:
-            new_mission.save()
->>>>>>> da2646c9
+            new_mission.save()