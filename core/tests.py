--- conflicted
+++ resolved
@@ -19,12 +19,8 @@
 from workflows.models import Transition
 
 # Pydici modules
-<<<<<<< HEAD
 from core.utils import monthWeekNumber, previousWeek, nextWeek, nextMonth, previousMonth, cumulateList, capitalize
-=======
-from core.utils import monthWeekNumber, previousWeek, nextWeek, nextMonth, previousMonth, cumulateList
 from core.models import GroupFeature, FEATURES
->>>>>>> 655a28f7
 from leads.utils import postSaveLead
 from leads.models import Lead
 from leads import learn as leads_learn
