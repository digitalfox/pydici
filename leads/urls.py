# -*- coding: UTF-8 -*-
"""URL dispatcher for lead module
@author: Sébastien Renard (sebastien.renard@digitalfox.org)
@license: AGPL v3 or newer (http://www.gnu.org/licenses/agpl-3.0.html)
"""

<<<<<<< HEAD
from django.conf.urls import url
from leads.tables import LeadTableDT, ActiveLeadTableDT, RecentArchivedLeadTableDT, ClientCompanyLeadTableDT
import leads.views as v


leads_urls = [url(r'^review', v.review, name="review"),
              url(r'^csv/(?P<target>.*)', v.csv_export, name="csv_export"),
              url(r'^tag/(?P<tag_id>\d+)/$', v.tag, name="tag"),
              url(r'^tags/(?P<lead_id>\d+)$', v.tags, name="tags"),
              url(r'^tag/add$', v.add_tag, name="add_tag"),
              url(r'^tag/remove/(?P<tag_id>\d+)/(?P<lead_id>\d+)$', v.remove_tag, name="remove_tag"),
              url(r'^(?P<lead_id>\d+)/$', v.detail, name="detail"),
              url(r'^leads$', v.leads, name="leads"),
              url(r'^lead$', v.lead, name="lead"),
              url(r'^lead/(?P<lead_id>\d+)/change$', v.lead, name="lead"),
              url(r'^documents/(?P<lead_id>\d+)/$', v.lead_documents, name="lead_documents"),
              url(r'^sendmail/(?P<lead_id>\d+)/$', v.mail_lead, name="mail_lead"),
              url(r'^mail/text', v.summary_mail, {"html": False}, name="summary_mail_text"),
              url(r'^mail/html', v.summary_mail, {"html": True}, name="summary_mail_html"),
              url(r'^graph/bar-jqp$', v.graph_bar_jqp, name="graph_bar_jqp"),
              url(r'^pivotable/$', v.leads_pivotable, name="leads-pivotable"),
              url(r'^pivotable/all/(?P<year>\d+)/', v.leads_pivotable, name="leads-pivotable-year"),
              url(r'^pivotable/all', v.leads_pivotable, {"year": "all"}, name="leads-pivotable-all"),
              url(r'^pivotable/lead/(?P<lead_id>\d+)$', v.lead_pivotable, name="lead_pivotable"),
              url(r'^datatable/all-lead/data/$', LeadTableDT.as_view(), name='lead_table_DT'),
              url(r'^datatable/active-lead/data/$', ActiveLeadTableDT.as_view(), name='active_lead_table_DT'),
              url(r'^datatable/recent-archived-lead/data/$', RecentArchivedLeadTableDT.as_view(), name='recent_archived_lead_table_DT'),
              url(r'^datatable/clientcompany-lead/(?P<clientcompany_id>\d+)/data/$', ClientCompanyLeadTableDT.as_view(), name='client_company_lead_table_DT'),
              ]
=======
from django.conf.urls import patterns, url
from leads.tables import LeadTableDT, ActiveLeadTableDT, RecentArchivedLeadTableDT, ClientCompanyLeadTableDT, LeadToBill


leads_urls = patterns('leads.views',
                      (r'^review', 'review'),
                      (r'^csv/(?P<target>.*)', 'csv_export'),
                      (r'^tag/(?P<tag_id>\d+)/$', 'tag'),
                      (r'^tags/(?P<lead_id>\d+)$', 'tags'),
                      (r'^tag/add$', 'add_tag'),
                      (r'^tag/remove/(?P<tag_id>\d+)/(?P<lead_id>\d+)$', 'remove_tag'),
                      (r'^(?P<lead_id>\d+)/$', 'detail'),
                      (r'^leads$', 'leads'),
                      (r'^lead$', 'lead'),
                      (r'^lead/(?P<lead_id>\d+)/change$', 'lead'),
                      url(r'^lead/to_bill$', 'leads_to_bill', name="leads_to_bill"),
                      (r'^documents/(?P<lead_id>\d+)/$', 'lead_documents'),
                      (r'^sendmail/(?P<lead_id>\d+)/$', 'mail_lead'),
                      url(r'^mail/text', 'summary_mail', {"html": False}, name="lead-mail-text"),
                      url(r'^mail/html', 'summary_mail', {"html": True}, name="lead-mail-html"),
                      (r'^graph/bar-jqp$', 'graph_bar_jqp'),
                      url(r'^pivotable/$', 'leads_pivotable', name="leads-pivotable"),
                      url(r'^pivotable/all/(?P<year>\d+)/', 'leads_pivotable', name="leads-pivotable-year"),
                      url(r'^pivotable/all', 'leads_pivotable', {"year": "all"}, name="leads-pivotable-all"),
                      url(r'^pivotable/lead/(?P<lead_id>\d+)$', 'lead_pivotable', name="lead-pivotable"),
                      url(r'^datatable/all-lead/data/$', LeadTableDT.as_view(), name='lead_table_DT'),
                      url(r'^datatable/active-lead/data/$', ActiveLeadTableDT.as_view(), name='active_lead_table_DT'),
                      url(r'^datatable/recent-archived-lead/data/$', RecentArchivedLeadTableDT.as_view(), name='recent_archived_lead_table_DT'),
                      url(r'^datatable/clientcompany-lead/(?P<clientcompany_id>\d+)/data/$', ClientCompanyLeadTableDT.as_view(), name='client_company_lead_table_DT'),
                      url(r'^datatable/leads-to-bill/data/$', LeadToBill.as_view(), name='leads_to_bill_table_DT'),
                      )
>>>>>>> 00b83c70
<|MERGE_RESOLUTION|>--- conflicted
+++ resolved
@@ -4,7 +4,6 @@
 @license: AGPL v3 or newer (http://www.gnu.org/licenses/agpl-3.0.html)
 """
 
-<<<<<<< HEAD
 from django.conf.urls import url
 from leads.tables import LeadTableDT, ActiveLeadTableDT, RecentArchivedLeadTableDT, ClientCompanyLeadTableDT
 import leads.views as v
@@ -20,6 +19,7 @@
               url(r'^leads$', v.leads, name="leads"),
               url(r'^lead$', v.lead, name="lead"),
               url(r'^lead/(?P<lead_id>\d+)/change$', v.lead, name="lead"),
+              url(r'^lead/to_bill$', v.leads_to_bill, name="leads_to_bill"),
               url(r'^documents/(?P<lead_id>\d+)/$', v.lead_documents, name="lead_documents"),
               url(r'^sendmail/(?P<lead_id>\d+)/$', v.mail_lead, name="mail_lead"),
               url(r'^mail/text', v.summary_mail, {"html": False}, name="summary_mail_text"),
@@ -33,37 +33,4 @@
               url(r'^datatable/active-lead/data/$', ActiveLeadTableDT.as_view(), name='active_lead_table_DT'),
               url(r'^datatable/recent-archived-lead/data/$', RecentArchivedLeadTableDT.as_view(), name='recent_archived_lead_table_DT'),
               url(r'^datatable/clientcompany-lead/(?P<clientcompany_id>\d+)/data/$', ClientCompanyLeadTableDT.as_view(), name='client_company_lead_table_DT'),
-              ]
-=======
-from django.conf.urls import patterns, url
-from leads.tables import LeadTableDT, ActiveLeadTableDT, RecentArchivedLeadTableDT, ClientCompanyLeadTableDT, LeadToBill
-
-
-leads_urls = patterns('leads.views',
-                      (r'^review', 'review'),
-                      (r'^csv/(?P<target>.*)', 'csv_export'),
-                      (r'^tag/(?P<tag_id>\d+)/$', 'tag'),
-                      (r'^tags/(?P<lead_id>\d+)$', 'tags'),
-                      (r'^tag/add$', 'add_tag'),
-                      (r'^tag/remove/(?P<tag_id>\d+)/(?P<lead_id>\d+)$', 'remove_tag'),
-                      (r'^(?P<lead_id>\d+)/$', 'detail'),
-                      (r'^leads$', 'leads'),
-                      (r'^lead$', 'lead'),
-                      (r'^lead/(?P<lead_id>\d+)/change$', 'lead'),
-                      url(r'^lead/to_bill$', 'leads_to_bill', name="leads_to_bill"),
-                      (r'^documents/(?P<lead_id>\d+)/$', 'lead_documents'),
-                      (r'^sendmail/(?P<lead_id>\d+)/$', 'mail_lead'),
-                      url(r'^mail/text', 'summary_mail', {"html": False}, name="lead-mail-text"),
-                      url(r'^mail/html', 'summary_mail', {"html": True}, name="lead-mail-html"),
-                      (r'^graph/bar-jqp$', 'graph_bar_jqp'),
-                      url(r'^pivotable/$', 'leads_pivotable', name="leads-pivotable"),
-                      url(r'^pivotable/all/(?P<year>\d+)/', 'leads_pivotable', name="leads-pivotable-year"),
-                      url(r'^pivotable/all', 'leads_pivotable', {"year": "all"}, name="leads-pivotable-all"),
-                      url(r'^pivotable/lead/(?P<lead_id>\d+)$', 'lead_pivotable', name="lead-pivotable"),
-                      url(r'^datatable/all-lead/data/$', LeadTableDT.as_view(), name='lead_table_DT'),
-                      url(r'^datatable/active-lead/data/$', ActiveLeadTableDT.as_view(), name='active_lead_table_DT'),
-                      url(r'^datatable/recent-archived-lead/data/$', RecentArchivedLeadTableDT.as_view(), name='recent_archived_lead_table_DT'),
-                      url(r'^datatable/clientcompany-lead/(?P<clientcompany_id>\d+)/data/$', ClientCompanyLeadTableDT.as_view(), name='client_company_lead_table_DT'),
-                      url(r'^datatable/leads-to-bill/data/$', LeadToBill.as_view(), name='leads_to_bill_table_DT'),
-                      )
->>>>>>> 00b83c70
+              ]